# -*- coding: utf-8 -*-
# distutils: language = c++
# cython: profile=True

"""
Train a DL Neural Network.
"""

import numpy as np
import cPickle as pickle
import struct
import logging
from itertools import izip
import sys

# local
from network cimport *
from networkseq cimport *
from tagger cimport Tagger

# for decorations
cimport cython

# ----------------------------------------------------------------------

cdef class MovingAverage(object):

    # cdef float mean
    # cdef float variance
    # cdef unsigned count

    def __init__(self):
        self.mean = 0.0
        self.variance = 0.0
        self.count = 0

    cdef add(self, float v):
        """Add value :param v: to the moving average."""
        self.count += 1
        self.mean += (2. / self.count) * (v - self.mean)
        cdef float this_variance = (v - self.mean) * (v - self.mean)
        self.variance += (2. / self.count) * (this_variance - self.variance)

# ----------------------------------------------------------------------

cdef class Trainer(object):
    """
    Abstract class for trainers.
    """

    # cdef np.ndarray pre_padding, post_padding
    # size of ngrams
    # cdef int ngram_size
    # cdef public float learning_rate
    # cdef public object saver
    # cdef int total_items, epoch_items, epoch_hits, skips
    # data for statistics
    # cdef float error, accuracy
    # cdef readonly MovingAverage avg_error
    # cdef public bool verbose
    
    def __init__(self, Network nn, Converter converter, dict options):
        """
        Creates a neural network initialized for training.
        :param nn: the network to be trained.
        :param converter: feature extractor.
        :param options: optional parameters.
        """
        
        self.nn = nn        # dependency injection
        self.converter = converter
        self.avg_error = MovingAverage()
        self.saver = lambda x: None

        # options
        self.learning_rate = options.get('learning_rate', 0.01)

        global l1_decay, l2_decay, momentum, adaRo, adaEps
        l1_decay = options.get('l1_decay', 0.0)
        l2_decay = options.get('l2_decay', 0.0)
        momentum = options.get('momentum', 0.9)
        adaRo = options.get('ro', 0.95)
        adaEps = options.get('eps', 1e-8)

        self.skipErr = 0.01     # skip errors < this value

        self.verbose = options.get('verbose', False)
        self.ngram_size = options.get('ngram_size', 1)

        left_context = options.get('left_context', 2)
        right_context = options.get('right_context', 2)
        cdef np.ndarray padding_left = converter.get_padding_left()
        cdef np.ndarray padding_right = converter.get_padding_right()
        self.pre_padding = np.array(left_context * [padding_left])
        self.post_padding = np.array(right_context * [padding_right])

    def train(self, list examples, list outcomes, 
              int epochs, int report_frequency=0,
              float desired_accuracy=0, threads=1):
        """
        Trains the network to tag examples.
        
        :param examples: training examples.
        :param outcomes: outcome for each example.
        :param epochs: number of training epochs
        :param report_frequency: number of epochs to wait between
            reports about the training performance. 0 means no reports.
        :param desired_accuracy: training stops if the desired accuracy
            is reached. Ignored if 0.
        """
        logger = logging.getLogger("Logger")
        logger.info("Training for up to %d epochs" % epochs)
        
        self.total_items = 0
        top_accuracy = 0
        last_accuracy = 0
        min_error = np.Infinity 
        last_error = np.Infinity
        
        np.seterr(all='raise')

        for i in xrange(epochs):
            self._train_epoch(examples, outcomes)

            self.total_items += self.epoch_items
            
            # normalize error
            self.error /= self.epoch_items #if self.epoch_items else np.Infinity
            # save model
            if self.error < min_error:
                min_error = self.error
                logger.info("Saving model...")
                self.saver(self)

            if self.accuracy > top_accuracy:
                top_accuracy = self.accuracy
            
            if (report_frequency > 0 and i % report_frequency == 0) \
                or self.accuracy >= desired_accuracy > 0 \
                or (self.accuracy < last_accuracy and self.error > last_error):
                self._epoch_report(i + 1)
<<<<<<< HEAD
                if self.accuracy >= desired_accuracy > 0 \
                        or (self.error > last_error and self.accuracy < last_accuracy):
=======
                if self.accuracy >= desired_accuracy > 0:
                        #or (self.nn.error > last_error and self.accuracy < last_accuracy): # early stop DEBUG
>>>>>>> c9a98e57
                    break
                
            last_accuracy = self.accuracy
            last_error = self.error

    def _train_epoch(self, list sentences, list labels):
        """
        Trains for one epoch with all examples.
        :param sentences: a list of 2-dim numpy arrays, where each array 
            encodes a sentence. Each array row represents a token through the
            indices to its features.
        :param labels: a list of id of labels of each corresponding sentence.
        """

        self.error = 0
        self.epoch_items = 0
        self.epoch_hits = 0
        self.skips = 0
        
        # shuffle data
        # get the random number generator state in order to shuffle
        # sentences and their tags in the same order
        random_state = np.random.get_state()
        np.random.shuffle(sentences)
        np.random.set_state(random_state)
        np.random.shuffle(labels)
        
        # keep last 2% for validation
        validation = int(len(sentences) * 0.98)

        nn = self.nn
        vars = nn.variables() # allocate variables
        ada = nn.gradients()
        cdef int i = 0
        for sent, label in izip(sentences, labels):
            self.converter.lookup(sent, vars.input)
            nn.forward(vars)
            grads = nn.gradients(len(sent)) # allocate gradients
            loss = nn.backpropagate(label, vars, grads)
            if loss > self.skipErr:
                self.error += loss
                self.update(grads, self.learning_rate, sent, ada)
            else:
                self.skips += 1
            self.epoch_items += 1
            # progress report
            i += 1
            if self.verbose:
                if i%1000 == 0:
                    sys.stderr.write('+')
                    sys.stderr.flush()
                elif i%100 == 0:
                    sys.stderr.write('.')
                    sys.stderr.flush()
            if i == validation:
                break
        if self.verbose:
            sys.stderr.write('\n')

        self.accuracy = self._validate(sentences, labels, validation)

    @cython.boundscheck(False)
    cdef float _validate(self, list sentences, labels, int idx):
        """Perform validation on held out data and estimate accuracy
        :param idx: index of first sentence in validation set.
        """
        cdef int tokens = 0
        cdef int hits = 0

        cdef int i, label
        cdef np.ndarray[INT_t,ndim=2] sent
        cdef Variables vars = self.nn.variables()

        for i in xrange(idx, len(sentences)):
            sent = sentences[i]
            label = labels[i]
            # add padding
            sent = np.concatenate((self.pre_padding, sent, self.post_padding))
            self.converter.lookup(sent, vars.input)
            self.nn.forward(vars)
            if np.argmax(vars.output) == label:
                hits += 1
            tokens += 1
        if tokens:
            return float(hits) / tokens
        else:
            return 0.0

    def _epoch_report(self, int num):
        """
        Reports the status of the network in the given training epoch,
        including error and accuracy.
        """
        logger = logging.getLogger("Logger")
        msg = ""
        if self.skips:
            msg = "   %d corrections skipped" % self.skips
        logger.info("%d epochs   Examples: %d   Error: %f   Accuracy: %f%s" \
                        % (num, self.total_items, self.error, self.accuracy, msg))

    cpdef update(self, Gradients grads, float learning_rate,
                     np.ndarray[INT_t,ndim=2] sentence, Gradients ada=None):
        """
        Adjust the weights.
        :param sentence: padded sentence.
        :param ada: cumulative square gradients for performing AdaGrad.
        """

        # update network weights.
        self.nn.update(grads, learning_rate, ada)

        # adjust input weights
        cdef int i
        if ada:
            global adaEps
            # since sentences have different length, we keep a single ada.input
            for i in xrange(len(sentence)):
                ada.input[0] += np.square(grads.input[i])
            grads.input *= learning_rate / np.sqrt(ada.input[0] + adaEps)
        else:
            grads.input *= learning_rate

        cdef int window_size = len(self.pre_padding) + 1 + len(self.post_padding)
        cdef int slen = len(sentence) - window_size
        for i in xrange(slen):
            window = sentence[i: i+window_size]
            self.converter.update(window, grads.input)

    def save(self, file):
        np.save(file, (self.pre_padding, self.post_padding, self.ngram_size))
        self.nn.save(file)
        self.converter.save(file)

    def save_vectors(self, file):
        self.converter.extractors[0].save_vectors(file)

    @classmethod
    def load(cls, file):
        """
        Resume training from previous dump.
        """
        # use __new__() to skip initialiazation
        trainer = Trainer.__new__(cls)
        trainer.pre_padding, trainer.post_padding, trainer.ngram_size = np.load(file)
        trainer.nn = Network.load(file)
        trainer.converter = Converter()
        trainer.converter.load(file)
        return trainer

# ----------------------------------------------------------------------

cdef class TaggerTrainer(Trainer):
    """
    A trainer for sequence taggers.
    """

    def __init__(self, nn, Converter converter, tag_index, options):
        super(TaggerTrainer, self).__init__(nn, converter, options)
        left_context = options.get('left_context', 2)
        right_context = options.get('right_context', 2)
        self.tagger = Tagger(nn, converter, tag_index, left_context, right_context)

    def _train_epoch(self, list sentences, list tags):
        """
        Trains for one epoch with all examples.
        :param sentences: a list of 2-dim numpy arrays, where each array 
            encodes a sentence. Each array row represents a token through the
            indices to its features.
        :param tags: a list of 1-dim numpy arrays, where each item has
            the tags of the corresponding sentence.
        """
        # FIXHIM: should be a parametric type
        cdef SequenceNetwork nn = <SequenceNetwork>self.tagger.nn     # same as self.nn
        self.error = 0
        self.epoch_items = 0
        self.epoch_hits = 0
        self.skips = 0
        
        # shuffle data
        # get the random number generator state in order to shuffle
        # sentences and their tags in the same order
        random_state = np.random.get_state()
        np.random.shuffle(sentences)
        np.random.set_state(random_state)
        np.random.shuffle(tags)
        
        cdef SeqGradients grads
        # AdaGrad. Since sentence length varies, we accumulate into a single
        # item all squared input gradients
        cdef SeqGradients ada = nn.gradients(1)

        # keep last 2% for validation
        cdef int validation = int((len(sentences) - 1) * 0.98) + 1 # at least 1

        cdef float error
        cdef int i = 0
        for sent, sent_tags in izip(sentences, tags):
            scores = self.tagger._tag_sequence(sent, True)
            grads = nn.gradients(len(sent))
            error = nn.backpropagateSeq(sent_tags, grads, scores)
            if error > self.skipErr:
                self.error += error
                self.update(grads, self.learning_rate, sent, ada)
            else:
                self.skips += 1

            self.epoch_items += len(sent)

            # progress report
            i += 1
            if self.verbose:
                if i%1000 == 0:
                    sys.stderr.write('+')
                    sys.stderr.flush()
                elif i%100 == 0:
                    sys.stderr.write('.')
                    sys.stderr.flush()
            if i == validation:
                break
        if self.verbose:
            sys.stderr.write('\n')

        self.accuracy = self._validate(sentences, tags, validation)
        # DEBUG
        # print >> sys.stderr, 'hw', nn.hidden_weights[:4,:4]
        # print >> sys.stderr, 'ow', nn.output_weights[0:4,:4]

    @cython.boundscheck(False)
    cdef float _validate(self, list sentences, tags, int idx):
        """Perform validation on held out data and estimate accuracy
        :param idx: index of first sentence in validation set.
        """
        cdef int tokens = 0
        cdef int hits = 0

        cdef int i
        cdef np.ndarray[INT_t,ndim=2] sent
        cdef np.ndarray[INT_t,ndim=1] answer
        cdef np.ndarray[FLOAT_t,ndim=2] scores

        for i in xrange(idx, len(sentences)):
            sent = sentences[i]
            gold_tags = tags[i]
            scores = self.tagger._tag_sequence(sent)
            answer = self.tagger.nn._viterbi(scores)
            for pred_tag, gold_tag in izip(answer, gold_tags):
                if pred_tag == gold_tag:
                    hits += 1
                tokens += 1
        if tokens:
            return float(hits) / tokens
        else:
            return 0.0

    cpdef update(self, Gradients grads, float learning_rate,
                 np.ndarray[INT_t,ndim=2] sentence, Gradients ada=None):

        """
        :param sentence: the padded sentence.
        """
        # update network weights and transition weights.
        (<SequenceNetwork>self.nn).update(grads, learning_rate, ada)
        #
        # Adjust the features indexed by the input window.
        #
        # the deltas that will be applied to the feature tables
        # they are in the same sequence as the network receives them, i.e.
        # [token1-table1][token1-table2][token2-table1][token2-table2] (...)
        # e.g. num features = 50 (embeddings) + 5 (caps) + 5 (suffix) = 60
        # input_size = num features * window (e.g. 60 * 5).

        cdef int window_size = len(self.pre_padding) + 1 + len(self.post_padding)
        cdef int i, slen = len(sentence) - window_size

        # (len, input_size)
        cdef np.ndarray[FLOAT_t,ndim=2] input_deltas
        if ada:
            global adaEps
            # since sentences have different length, we keep a single ada.input
            for i in xrange(slen):
                ada.input[0] += np.square(grads.input[i])
            input_deltas = learning_rate * grads.input / np.sqrt(ada.input[0] + adaEps)
        else:
            input_deltas = grads.input * learning_rate
        
        for i in xrange(slen):
            window = sentence[i: i+window_size]
            self.converter.update(window, input_deltas[i])<|MERGE_RESOLUTION|>--- conflicted
+++ resolved
@@ -139,13 +139,8 @@
                 or self.accuracy >= desired_accuracy > 0 \
                 or (self.accuracy < last_accuracy and self.error > last_error):
                 self._epoch_report(i + 1)
-<<<<<<< HEAD
                 if self.accuracy >= desired_accuracy > 0 \
-                        or (self.error > last_error and self.accuracy < last_accuracy):
-=======
-                if self.accuracy >= desired_accuracy > 0:
-                        #or (self.nn.error > last_error and self.accuracy < last_accuracy): # early stop DEBUG
->>>>>>> c9a98e57
+                        or (self.error > last_error and self.accuracy < last_accuracy): # early stop
                     break
                 
             last_accuracy = self.accuracy
